--- conflicted
+++ resolved
@@ -67,11 +67,7 @@
     # To make sure that only the required arrays are converted to native arrays
     xs = ivy.nested_map(xs, ivy.to_ivy, include_derived=True, shallow=False)
     if xs_grad_idxs is not None:
-<<<<<<< HEAD
-        xs = ivy.map_nest_at_indices(xs, xs_grad_idxs, ivy.to_native, shallow = False)
-=======
         xs = ivy.map_nest_at_indices(xs, xs_grad_idxs, ivy.to_native, shallow=False)
->>>>>>> 7da56cf2
     else:
         xs = ivy.nested_map(xs, ivy.to_native, include_derived=True, shallow=False)
 
